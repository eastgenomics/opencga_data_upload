--- conflicted
+++ resolved
@@ -15,6 +15,9 @@
 from subprocess import PIPE
 from opencga_functions import *
 import re
+
+import concurrent
+import dxpy
 
 import concurrent
 import dxpy
@@ -105,6 +108,42 @@
     return ids_names
 
 
+def link_vcfs_to_dnanexus_ids():
+    """ Get the dnanexus ids from the job_input.json file in /home/dnanexus/
+        and link those ids to the names of the vcf files
+
+    Returns:
+        dict: Dict linking vcf names to ids
+    """
+
+    with open('job_input.json') as fh:
+        input_data = json.load(fh)
+
+    # get just ids for the vcf input
+    ids = [x['$dnanexus_link'] for x in input_data['vcfs']]
+    ids_names = {}
+
+    with concurrent.futures.ThreadPoolExecutor(max_workers=len(ids)) as executor:
+        # submit jobs mapping each id to describe call
+        concurrent_jobs = {
+            executor.submit(dxpy.describe, dnanexus_id): dnanexus_id
+            for dnanexus_id in ids
+        }
+
+        for future in concurrent.futures.as_completed(concurrent_jobs):
+            # access returned output as each is returned in any order
+            try:
+                response = future.result()
+                ids_names[response['name']] = response['id']
+            except Exception as exc:
+                # catch any errors that might get raised during querying
+                print(
+                    f"Error getting data for {concurrent_jobs[future]}: {exc}"
+                )
+
+    return ids_names
+
+
 if __name__ == '__main__':
     # Set the arguments of the command line
     parser = argparse.ArgumentParser(description=' Load VCFs from DNANexus into OpenCGA')
@@ -120,6 +159,8 @@
     parser.add_argument('--multifile', help='Use the multifile flag if you expect to load multiple files from this '
                                             'sample', default=False, action='store_true')
     parser.add_argument('--dnanexus_project', help='DNAnexus project ID')
+                                            'sample', default=False, action='store_true')
+    parser.add_argument('--dnanexus_project', help='DNAnexus project ID')
     args = parser.parse_args()
 
     # Check the location of the OpenCGA CLI
@@ -132,11 +173,7 @@
     project = args.project
     study = args.study
 
-<<<<<<< HEAD
     vcf_data = defaultdict(lambda: defaultdict(str))
-=======
-    vcf_data = {}
->>>>>>> 535e2ef9
 
     if args.metadata:
         logger.info("Metadata files provided")
@@ -165,6 +202,29 @@
                 multi_file = True
 
             vcf_data[vcf_file]["multi_file"] = multi_file
+
+        for vcf_file, metadata_file in vcf_with_metadata:
+            manifest, samples, individuals, clinical = read_metadata(metadata_file=metadata_file, logger=logger)
+            vcf_data[vcf_file]["project"] = manifest['configuration']['projectId']
+            vcf_data[vcf_file]["study"] = manifest['study']['id']
+            vcf_data[vcf_file]["study_fqn"] = f"{manifest['configuration']['projectId']}:{manifest['study']['id']}"
+            vcf_data[vcf_file]["samples"] = samples
+            vcf_data[vcf_file]["individuals"] = individuals
+            vcf_data[vcf_file]["clinical"] = clinical
+            # Get case priority. If case priority is URGENT, jobs will not be delayed
+            delay = True
+            priority = clinical[0]['priority']['id']
+            if priority in no_delay_priority:
+                delay = False
+
+            vcf_data[vcf_file]["delay"] = delay
+
+            multi_file = args.multifile
+
+            if clinical[0]['type'] == 'CANCER':
+                multi_file = True
+
+            vcf_data[vcf_file]["multi_file"] = multi_file
     else:
         logger.info("No metadata has been provided, VCF will not be associated to any individuals or cases")
         if args.project is not None and args.study is not None:
@@ -176,6 +236,14 @@
                 vcf_data[vcf_file]["individuals"] = None
                 vcf_data[vcf_file]["clinical"] = None
 
+            for vcf_file in args.vcf:
+                vcf_data[vcf_file]["project"] = project
+                vcf_data[vcf_file]["study"] = study
+                vcf_data[vcf_file]["study_fqn"] = f"{project}:{study}"
+                vcf_data[vcf_file]["samples"] = None
+                vcf_data[vcf_file]["individuals"] = None
+                vcf_data[vcf_file]["clinical"] = None
+
             logger.info("Data will be loaded in study: {}:{}".format(project, study))
         else:
             logger.error("No project or study provided. Please provide a metadata file or specify the project and "
@@ -200,23 +268,16 @@
     somatic = args.somatic
 
     vcf2ids = link_vcfs_to_dnanexus_ids()
+    vcf2ids = link_vcfs_to_dnanexus_ids()
 
     # go through each vcf and upload and index them
     for vcf in vcf_data:
-<<<<<<< HEAD
         proj_study = vcf_data[vcf]["study_fqn"]
-=======
-        study_fqn = vcf_data[vcf]["study_fqn"]
->>>>>>> 535e2ef9
         multi_file = vcf_data[vcf]["multi_file"]
         # Format DNAnexus file ID to attributes
         file_data = {}
         file_data["attributes"] = {
-<<<<<<< HEAD
             "DNAnexusFileId": vcf2ids[vcf.name]
-=======
-            "DNAnexusFileId": vcf2ids[vcf]
->>>>>>> 535e2ef9
         }
 
         # define software
@@ -228,14 +289,19 @@
             file_data['software'] = {'name': 'Manta'}
         if os.path.basename(vcf).startswith('EH_'):
             file_data['software'] = {'name': 'ExpansionHunter'}
+        # define software
+        if 'tnhaplotyper2' in os.path.basename(vcf):
+            file_data['software'] = {'name': 'TNhaplotyper2'}
+        if '.flagged.' in os.path.basename(vcf):
+            file_data['software'] = {'name': 'Pindel'}
+        if '.SV.' in os.path.basename(vcf):
+            file_data['software'] = {'name': 'Manta'}
+        if os.path.basename(vcf).startswith('EH_'):
+            file_data['software'] = {'name': 'ExpansionHunter'}
 
         # Check the status of the file and execute the necessary actions
         uploaded, indexed, annotated, sample_index, existing_file_path, sample_ids = check_file_status(oc=oc,
-<<<<<<< HEAD
                                                                                             study=proj_study,
-=======
-                                                                                            study=study_fqn,
->>>>>>> 535e2ef9
                                                                                             file_name=os.path.basename(vcf),
                                                                                             file_info=file_data,
                                                                                             logger=logger, check_attributes=True)
@@ -243,22 +309,14 @@
         # UPLOAD
         if uploaded:
             logger.info("File {} already exists in the OpenCGA study {}. "
-<<<<<<< HEAD
                         "Path to file: {}".format(os.path.basename(vcf), proj_study, existing_file_path))
         else:
             logger.info("Uploading file {} into study {}...".format(os.path.basename(vcf), proj_study))
             upload_file(opencga_cli=opencga_cli, oc=oc, study=proj_study, file=vcf, file_path=file_path,
-=======
-                        "Path to file: {}".format(os.path.basename(vcf), study_fqn, existing_file_path))
-        else:
-            logger.info("Uploading file {} into study {}...".format(os.path.basename(vcf), study_fqn))
-            upload_file(opencga_cli=opencga_cli, oc=oc, study=study_fqn, file=vcf, file_path=file_path,
->>>>>>> 535e2ef9
                         file_info=file_data, logger=logger)
 
         # INDEXING
         if indexed:
-<<<<<<< HEAD
             logger.info("File {} is indexed in the OpenCGA study {}.".format(os.path.basename(vcf), proj_study))
         else:
             logger.info("Indexing file {} into study {}...".format(os.path.basename(vcf), proj_study))
@@ -279,27 +337,6 @@
     else:
         logger.info("Annotating file {} into study {}...".format(os.path.basename(vcf_file), study_fqn))
         annotate_variants(oc=oc, project=project, study=study, logger=logger)
-
-    # Launch sample stats index
-    logger.info("Launching sample stats...")
-    # svs_job = sample_variant_stats(oc=oc, study=study_fqn, sample_ids=sample_ids, logger=logger)
-    # TODO: Check status of this job at the end
-
-    # SECONDARY ANNOTATION INDEX
-    secondary_annotation_index(oc=oc, study=study_fqn, logger=logger)
-
-=======
-            logger.info("File {} is indexed in the OpenCGA study {}.".format(os.path.basename(vcf), study_fqn))
-        else:
-            logger.info("Indexing file {} into study {}...".format(os.path.basename(vcf), study_fqn))
-            index_file(oc=oc, study=study_fqn, file=os.path.basename(vcf), logger=logger,
-                    somatic=somatic, multifile=multi_file)
-
-    # Launch variant stats index
-    logger.info("Launching variant stats...")
-    vsi_job = variant_stats_index(oc=oc, study=study_fqn, cohort='ALL', logger=logger)
-    # TODO: Check status of this job at the end
-
     # ANNOTATION
     if annotated:
         logger.info("File {} is already annotated in the OpenCGA study {}.".format(os.path.basename(vcf_file),
@@ -312,15 +349,24 @@
     logger.info("Launching sample stats...")
     # svs_job = sample_variant_stats(oc=oc, study=study_fqn, sample_ids=sample_ids, logger=logger)
     # TODO: Check status of this job at the end
+    # Launch sample stats index
+    logger.info("Launching sample stats...")
+    # svs_job = sample_variant_stats(oc=oc, study=study_fqn, sample_ids=sample_ids, logger=logger)
+    # TODO: Check status of this job at the end
 
     # SECONDARY ANNOTATION INDEX
     secondary_annotation_index(oc=oc, study=study_fqn, logger=logger)
-
->>>>>>> 535e2ef9
+    # SECONDARY ANNOTATION INDEX
+    secondary_annotation_index(oc=oc, study=study_fqn, logger=logger)
+
     logger.info("Loading metadata...")
     # LOAD TEMPLATE
     # load_template(oc=oc, study=manifest['study']['id'], template=args.metadata,
     #               logger=logger)
+    logger.info("Loading metadata...")
+    # LOAD TEMPLATE
+    # load_template(oc=oc, study=manifest['study']['id'], template=args.metadata,
+    #               logger=logger)
 
     for vcf in vcf_data:
         individuals = vcf_data[vcf]["individuals"]
@@ -329,8 +375,16 @@
 
         if individuals and samples and clinical:
             study_fqn = vcf_data[vcf]["study_fqn"]
+    for vcf in vcf_data:
+        individuals = vcf_data[vcf]["individuals"]
+        samples = vcf_data[vcf]["samples"]
+        clinical = vcf_data[vcf]["individuals"]
+
+        if individuals and samples and clinical:
+            study_fqn = vcf_data[vcf]["study_fqn"]
             # CREATE IND
             # Get sample ID
+            sampleIds = oc.files.info(study=study_fqn, files=os.path.basename(vcf), include="sampleIds").get_result(0)['sampleIds']
             sampleIds = oc.files.info(study=study_fqn, files=os.path.basename(vcf), include="sampleIds").get_result(0)['sampleIds']
             if len(sampleIds) >= 1 and 'TA2_S59_L008_tumor' in sampleIds:
                 sampleIds.remove('TA2_S59_L008_tumor')
@@ -397,6 +451,7 @@
             uploaded, indexed, annotated, sample_index, existing_file_path, sample_ids = check_file_status(oc=oc,
                                                                                                 study=study_fqn,
                                                                                                 file_name=os.path.basename(vcf),
+                                                                                                file_name=os.path.basename(vcf),
                                                                                                 file_info=file_data,
                                                                                                 logger=logger, check_attributes=True)
 
